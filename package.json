--- conflicted
+++ resolved
@@ -1,10 +1,6 @@
 {
   "name": "hfs",
-<<<<<<< HEAD
-  "version": "0.51.4",
-=======
   "version": "0.52.0",
->>>>>>> 3ce6d5be
   "description": "HTTP File Server",
   "keywords": [
     "file server",
