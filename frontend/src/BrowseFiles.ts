--- conflicted
+++ resolved
@@ -207,46 +207,6 @@
     const ariaId = useId()
     const ariaProps = { id: ariaId, 'aria-label': prefix(name + ', ', isFolder ? t`Folder` : entry.web ? t`Web page` : isLink ? t`Link` : '') }
     return h('li', { className, label: separator },
-<<<<<<< HEAD
-        h(CustomCode, {
-            name: 'entry',
-            props: { entry },
-            ifEmpty: () => h(Fragment, {},
-                showFilter && h(Checkbox, {
-                    disabled: isLink,
-                    'aria-labelledby': ariaId,
-                    value: selected[uri],
-                    onChange(v) {
-                        if (v)
-                            return state.selected[uri] = true
-                        delete state.selected[uri]
-                    },
-                }),
-                h('span', { className: 'link-wrapper' }, // container to handle mouse over for both children
-                    ...isFolder || entry.web ? [ // internal navigation, use Link component
-                        h(Link, { to: uri, reloadDocument: entry.web, ...ariaProps }, // without reloadDocument, once you enter the web page, the back button won't bring you back to the frontend
-                            ico, entry.n.slice(0, -1)), // don't use name, as we want to include whole path in case of search
-                        // popup button is here to be able to detect link-wrapper:hover
-                        file_menu_on_link && !showingButton && h('button', {
-                            className: 'popup-menu-button',
-                            onClick: fileMenu
-                        }, hIcon('menu'), t`Menu`)
-                    ] : containerName ? [
-                        h('a', { href: uri, onClick, tabIndex: -1 }, ico),
-                        h(Link, { to: containerDir, className: 'container-folder', tabIndex: -1 }, containerName),
-                        h('a', { href: uri, onClick, ...ariaProps }, name)
-                    ] : [h('a', { href: uri, onClick, ...ariaProps }, ico, name)],
-                ),
-                h(CustomCode, { name: 'afterEntryName', props: { entry } }),
-                entry.comment && h('div', { className: 'entry-comment' }, entry.comment),
-                h('div', { className: 'entry-panel' },
-                    h(EntryDetails, { entry, midnight }),
-                    showingButton && h('button', { className: 'file-menu-button', onClick: fileMenu }, hIcon('menu')),
-                ),
-                h('div'),
-            )
-        }),
-=======
         h(CustomCode, { name: 'entry', entry },
             showFilter && h(Checkbox, {
                 disabled: isLink,
@@ -281,7 +241,6 @@
             ),
             h('div'),
         ),
->>>>>>> 3ce6d5be
     )
 
     function fileMenu(ev: MouseEvent) {
