// This file is part of HFS - Copyright 2021-2023, Massimo Melina <a@rejetto.com> - License https://www.gnu.org/licenses/gpl-3.0.txt

import { createElement as h, Fragment, ReactNode, useEffect, useMemo, useState } from 'react';
import { Box, Tab, Tabs } from '@mui/material'
import { API_URL, apiCall, useApi, useApiList } from './api'
import { DataTable } from './DataTable'
import { CFG, Dict, formatBytes, HTTP_UNAUTHORIZED, newDialog, prefix, shortenAgent, splitAt, tryJson, md,
    typedKeys, NBSP, _dbg, mapFilter, safeDecodeURIComponent } from '@hfs/shared'
<<<<<<< HEAD
import { logLabels } from './OptionsPage'
=======
>>>>>>> 96de63bb
import {
    NetmaskField, Flex, IconBtn, useBreakpoint, usePauseButton, useToggleButton, WildcardsSupported, Country,
    hTooltip, Btn, wikiLink
} from './mui';
import { GridColDef } from '@mui/x-data-grid'
import _ from 'lodash'
import { ClearAll, Download, Settings, SmartToy } from '@mui/icons-material'
import { ConfigForm } from './ConfigForm'
import { BoolField, SelectField } from '@hfs/mui-grid-form'
import { toast, useDialogBarColors } from './dialog'
import { useBlockIp } from './useBlockIp'
import { ALL as COUNTRIES } from './countries'

const logLabels = {
    log: "Access",
    error_log: "Access error",
    console: "Console",
    ips: "IP's",
}

let reloadIps: any

export default function LogsPage() {
    const [tab, setTab] = useState(0)
    const files = typedKeys(logLabels)
    const shorterLabels = !useBreakpoint('sm') && { error_log: "Errors" }
    const file = files[tab]
    const fileAvailable = file.endsWith('log')
    return h(Fragment, {},
        h(Flex, { gap: 0  },
            h(Tabs, { value: tab, onChange(ev,i){ setTab(i) } },
                files.map(f => h(Tab, {
                    label: _.get(shorterLabels, f) || logLabels[f],
                    key: f,
                    sx: { minWidth: 0, px: { xs: 1.5, sm: 2 } } // save space
                }))),
            h(Box, { flex: 1 }),
            h(IconBtn, {
                icon: Download,
                title: fileAvailable ? "Download as file" : "Not available",
                link: API_URL + `get_log_file?file=${file}`,
                disabled: !fileAvailable
            }),
            h(IconBtn, { icon: Settings, title: "Options", onClick: showLogOptions })
        ),
        files.map(f =>
            h(LogFile, { hidden: file !== f, file: f, key: f }) ),
    )

    function showLogOptions() {
        newDialog({
            title: "Log options",
            dialogProps: { sx: { maxWidth: '40em' } },
            Content() {
                return h(ConfigForm, {
                    barSx: { gap: 2, width: '100%', ...useDialogBarColors() },
                    form: {
                        stickyBar: true,
                        fields: [
                            { k: CFG.log, label: logLabels.log, sm: 6, helperText: "Requests are logged here" },
                            { k: CFG.error_log, label: logLabels.error_log, sm: 6, placeholder: "errors go to main log",
                                helperText: "If you want errors in a different log"
                            },
                            { k: CFG.log_rotation, comp: SelectField, sm: 6, options: [{ value:'', label:"disabled" }, 'daily', 'weekly', 'monthly' ],
                                helperText: wikiLink('Logs#rotation', "To keep log-files smaller"),
                            },
                            { k: CFG.dont_log_net, comp: NetmaskField, label: "Don't log address", sm: 6, placeholder: "no exception",
                                helperText: h(WildcardsSupported)
                            },
                            { k: CFG.log_gui, sm: 6, comp: BoolField, label: "Log interface loading", helperText: "Some requests are necessary to load the interface" },
                            { k: CFG.log_api, sm: 6, comp: BoolField, label: "Log API requests", helperText: "Requests for commands" },
                            { k: CFG.log_ua, sm: 6, comp: BoolField, label: "Log User-Agent", helperText: "Contains browser and possibly OS information. Can double the size of your logs on disk." },
                            { k: CFG.log_spam, sm: 6, comp: BoolField, label: "Log spam requests", helperText: md`Spam are *failed* requests that are considered attacks aimed *not* to HFS and therefore harmless` },
                            { k: CFG.track_ips, sm: 6, comp: BoolField, label: "Keep track of IPs",
                                parentProps: { display: 'flex', gap: 1 },
                                after: h(Btn, {
                                    size: 'small', variant: 'outlined', color: 'warning',
                                    confirm: true, doneMessage: true,
                                    onClick: () => apiCall('reset_ips').then(reloadIps)
                                }, "Reset")
                            },
                        ]
                    }
                })
            }
        })
    }
}

function LogFile({ file, addToFooter, hidden }: { hidden?: boolean, file: string, addToFooter?: ReactNode }) {
    const [showCountry, setShowCountry] = useState(false)
    const [showAgent, setShowAgent] = useState(false)
    const { pause, pauseButton } = usePauseButton()
    const [showApi, showApiButton] = useToggleButton("Show APIs", "Hide APIs", v => ({
        icon: SmartToy,
        sx: { rotate: v ? 0 : '180deg' },
        disabled: file === 'console',
    }), true)
    const [totalSize, setTotalSize] = useState(NaN)
    const [limited, setLimited] = useState(true)
    const [skipped, setSkipped] = useState(0)
    const MAX = 2**20
    const invert = true
    const [firstSight, setFirstSight] = useState(!hidden)
    useEffect(() => setFirstSight(x => x || !hidden), [hidden])
    useApi(firstSight && 'get_log_file', { file, range: limited || !skipped ? -MAX : `0-${skipped}` }, {
        skipParse: true, skipLog: true,
        onResponse(res, body) {
            const lines = body.split('\n')
            if (limited) {
                const size = Number(splitAt('/', res.headers.get('Content-Range') ||'')?.[1])
                if (isNaN(size)) throw _dbg("shouldn't happen")
                setTotalSize(size)
                if (body.length >= size)
                    setLimited(false)
                else
                    setSkipped(size! - body.length + lines.shift().length + 1)
            }
            else if (skipped) {
                toast(`Entire log loaded, ${formatBytes(skipped)}`)
                setSkipped(0)
            }
            const treated = mapFilter(lines, (x: any, i) => enhanceLogLine(parseLogLine(x, i)), Boolean, invert)
            setList(x => [...x, ...treated])
        }
    })
    const { list, setList, error, connecting, reload } = useApiList(firstSight && 'get_log', { file }, { invert, pause, map: enhanceLogLine })
    if (file === 'ips')
        reloadIps = reload
    const tsColumn: GridColDef = {
        field: 'ts',
        headerName: "Timestamp",
        type: 'dateTime',
        width: 96,
        valueGetter: ({ value }) => new Date(value as string),
        renderCell: ({ value }) => h(Fragment, {}, value.toLocaleDateString(), h('br'), value.toLocaleTimeString())
    }
    const rows = useMemo(() => showApi || list?.[0]?.uri === undefined ? list : list.filter(x => !x.uri.startsWith(API_URL)), [list, showApi]) //TODO TypeError: l.uri is undefined
    const blockIp = useBlockIp()
    const isConsole = file === 'console'
    return hidden ? null : h(DataTable, {
        error,
        loading: connecting,
        rows,
        compact: true,
        actionsProps: { hideUnder: 'md' },
        actions: ({ row }) => [ !isConsole && blockIp.iconBtn(row.ip, "From log") ],
        addToFooter: h(Box, {}, // 4 icons don't fit the tabs row on mobile
            pauseButton,
            showApiButton,
            !connecting && skipped > 0 && h(Btn, {
                icon: ClearAll,
                variant: 'outlined',
                sx: { ml: { sm: 1 } },
                labelFrom: 'md',
                title: `Only ${formatBytes(MAX)} was loaded, for speed. Total size is ${formatBytes(totalSize)}`,
                loading: !limited,
                onClick: () => setLimited(false)
            }, "Load whole log"),
            addToFooter,
        ),
        columns: isConsole ? [
            tsColumn,
            {
                field: 'k',
                headerName: "Level",
                hideUnder: 'sm',
            },
            {
                field: 'msg',
                headerName: "Message",
                flex: 1,
                mergeRender: { k: { override: { valueFormatter: ({ value }) => value !== 'log' && value } } }
            }
        ] : file === 'ips' ? [
            tsColumn,
            {
                field: 'ip',
                headerName: "Address",
                flex: 1,
            },
            {
                headerName: "Country",
                field: 'country',
                flex: 1,
                hidden: !showCountry,
                valueGetter: ({ value }) => _.find(COUNTRIES, { code: value })?.name || value,
                renderCell: ({ row }) => h(Country, { code: row.country, long: true, def: '-' }),
            }
        ] : [
            {
                field: 'ip',
                headerName: "Address",
                flex: .6,
                minWidth: 130,
                maxWidth: 230,
                mergeRender: {
                    user: { display: 'flex', justifyContent: 'space-between', gap: '.5em', },
                    country: showCountry && {},
                    ua: {},
                },
            },
            {
                headerName: "Country",
                field: 'country',
                valueGetter: ({ row }) => row.extra?.country,
                hidden: !showCountry,
                hideUnder: 'xl',
                renderCell: ({ value }) => h(Country, { code: value, def: '-' }),
            },
            {
                field: 'user',
                headerName: "Username",
                flex: .3,
                maxWidth: 200,
                hideUnder: 'xl',
            },
            tsColumn,
            {
                field: 'method',
                headerName: "Method",
                width: 80,
                hideUnder: 'xl',
            },
            {
                field: 'status',
                headerName: "Code",
                type: 'number',
                width: 70,
                hideUnder: 'xl',
            },
            {
                field: 'length',
                headerName: "Size",
                type: 'number',
                hideUnder: 'md',
                valueFormatter: ({ value }) => formatBytes(value as number)
            },
            {
                headerName: "Agent",
                hideUnder: 'md',
                field: 'ua',
                width: 60,
                hidden: !showAgent,
                valueGetter: ({ row }) => row.extra?.ua,
                renderCell: ({ value }) => agentIcons(value),
            },
            {
                field: 'notes',
                headerName: "Notes",
                width: 105, // https://github.com/rejetto/hfs/discussions/388
                hideUnder: 'sm',
                cellClassName: 'wrap',
                renderCell: ({ value }) => value && md(value),
            },
            {
                field: 'uri',
                headerName: "URI",
                flex: 2,
                minWidth: 100,
                sx: { wordBreak: 'break-all' }, // be flexible, uri can be a mess
                mergeRender: { method: {}, status: {} },
                renderCell: ({ value, row }) => {
                    const [path, query] = splitAt('?', value).map(safeDecodeURIComponent)
                    const ul = row.extra?.ul
                    if (ul)
                        return typeof ul === 'string' ? ul // legacy pre-0.51
                            : path + ul.join(' + ')
                    if (!path.startsWith(API_URL))
                        return [path, query && h(Box, { key: 0, component: 'span', color: 'text.secondary', fontSize: 'smaller' }, '?', query)]
                    const name = path.slice(API_URL.length)
                    const params = query && ': ' + Array.from(new URLSearchParams(query)).map(x => `${x[0]}=${tryJson(x[1]) ?? x[1]}`).join(' ; ')
                    return "API " + name + params
                }
            },
        ]
    })

    function enhanceLogLine(x: any) {
        if (!x) return
        const { extra } = x
        if ((extra?.country || x.country) && !showCountry)
            setShowCountry(true)
        if (extra?.ua && !showAgent)
            setShowAgent(true)
        x.notes = extra?.dl ? "fully downloaded"
            : (x.method === 'PUT' || extra?.ul) ? "uploaded " + formatBytes(extra?.size, { sep: NBSP })
                : x.status === HTTP_UNAUTHORIZED && x.uri?.startsWith(API_URL + 'loginSrp') ? "login failed" + prefix(':\n', extra?.u)
                    : _.map(extra?.params, (v, k) => `${k}: ${v}\n`).join('') + (x.notes || '')
        return x
    }
}

export function agentIcons(agent: string | undefined) {
    if (!agent) return
    const UW = 'https://upload.wikimedia.org/wikipedia/commons/'
    const short = shortenAgent(agent)
    const browserIcon = h(AgentIcon, { k: short, altText: true, map: {
        Chrome: UW + 'e/e1/Google_Chrome_icon_%28February_2022%29.svg',
        Chromium: UW + 'f/fe/Chromium_Material_Icon.svg',
        Firefox: UW + 'a/a0/Firefox_logo%2C_2019.svg',
        Safari: UW + '5/52/Safari_browser_logo.svg',
        Edge: UW + '9/98/Microsoft_Edge_logo_%282019%29.svg',
        Opera: UW + '4/49/Opera_2015_icon.svg',
    } })
    const os = _.findKey(OSS, re => re.test(agent))
    const osIcon = os && h(AgentIcon, { k: os, map: {
        android: UW + 'd/d7/Android_robot.svg',
        linux: UW + '0/0a/Tux-shaded.svg',
        win: UW + '0/0a/Unofficial_Windows_logo_variant_-_2002%E2%80%932012_%28Multicolored%29.svg',
        apple: UW + '7/74/Apple_logo_dark_grey.svg', // grey works for both themes
    } })
    return hTooltip(agent, undefined, h('span', {}, browserIcon, ' ', osIcon) )
}

const alreadyFailed: any = {}

function AgentIcon({ k, map, altText }: { k: string, map: Dict<string>, altText?: boolean }) {
    const src = map[k]
    const [err, setErr] = useState(alreadyFailed[k])
    return !src || err ? h(Fragment, {}, altText ? k : null) : h('img', {
        src: err ? `/${k}.svg` : src,
        style: { height: '1.3em', verticalAlign: 'bottom', marginRight: '.2em' },
        onError() { setErr(alreadyFailed[k] = true) }
    })
}

const OSS = {
    apple: /Mac OS|iPhone OS/,
    win: /Windows NT/,
    android: /Android/,
    linux: /Linux/,
}

function parseLogLine(line: string, id: number) {
    const m = /^(.+?) (.+?) (.+?) \[(.{11}):(.{14})] "(\w+) ([^"]+) HTTP\/\d.\d" (\d+) (-|\d+) ?(.*)/.exec(line)
    if (!m) return
    const [, ip, , user, date, time, method, uri, status, length, extra] = m
    return { // keep object format same as events emitted by the log module
        id,
        ip,
        user: user === '-' ? undefined : user,
        ts: new Date(date + ' ' + time),
        method,
        uri,
        status: Number(status),
        length: length === '-' ? undefined : Number(length),
        extra: tryJson(tryJson(extra)) || undefined,
    }
}<|MERGE_RESOLUTION|>--- conflicted
+++ resolved
@@ -6,10 +6,6 @@
 import { DataTable } from './DataTable'
 import { CFG, Dict, formatBytes, HTTP_UNAUTHORIZED, newDialog, prefix, shortenAgent, splitAt, tryJson, md,
     typedKeys, NBSP, _dbg, mapFilter, safeDecodeURIComponent } from '@hfs/shared'
-<<<<<<< HEAD
-import { logLabels } from './OptionsPage'
-=======
->>>>>>> 96de63bb
 import {
     NetmaskField, Flex, IconBtn, useBreakpoint, usePauseButton, useToggleButton, WildcardsSupported, Country,
     hTooltip, Btn, wikiLink
