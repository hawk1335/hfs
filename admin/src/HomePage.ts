// This file is part of HFS - Copyright 2021-2023, Massimo Melina <a@rejetto.com> - License https://www.gnu.org/licenses/gpl-3.0.txt

import { createElement as h, ReactNode, useState } from 'react'
import { Box, Card, CardContent, LinearProgress, Link } from '@mui/material'
import { apiCall, useApiEx, useApiList } from './api'
import {
    dontBotherWithKeys, objSameKeys, onlyTruthy, prefix, REPO_URL, md,
    replaceStringToReact, wait, with_, DAY, HOUR
} from './misc'
import { Btn, Flex, InLink, LinkBtn, wikiLink, } from './mui'
import { BrowserUpdated as UpdateIcon, CheckCircle, Error, Info, Launch, OpenInNew, Warning } from '@mui/icons-material'
import { state, useSnapState } from './state'
import { alertDialog, confirmDialog, promptDialog, toast } from './dialog'
import { isCertError, isKeyError, suggestMakingCert } from './OptionsPage'
import { VfsNode } from './VfsPage'
import { Account } from './AccountsPage'
import _ from 'lodash'
import { subscribeKey } from 'valtio/utils'
import { SwitchThemeBtn } from './theme'
import { CheckboxField } from '@hfs/mui-grid-form'
import { ConfigForm } from './ConfigForm'
import { Release } from '../../src/update'
import { adminApis } from '../../src/adminApis'

export default function HomePage() {
    const SOLUTION_SEP = " — "
    const { username } = useSnapState()
    const { data: status, reload: reloadStatus, element: statusEl } = useApiEx<typeof adminApis.get_status>('get_status')
    const { data: vfs } = useApiEx<{ root?: VfsNode }>('get_vfs')
    const { data: account } = useApiEx<Account>(username && 'get_account')
    const cfg = useApiEx('get_config', { only: ['https_port', 'cert', 'private_key', 'proxies'] })
    const { list: plugins } = useApiList('get_plugins')
    const [checkPlugins, setCheckPlugins] = useState(false)
    const { list: pluginUpdates} = useApiList(checkPlugins && 'get_plugin_updates')
    const [updates, setUpdates] = useState<undefined | any[]>()
    if (statusEl || !status)
        return statusEl
    const { http, https } = status
    const goSecure = !http?.listening && https?.listening ? 's' : ''
    const srv = goSecure ? https : (http?.listening && http)
    const href = srv && `http${goSecure}://`+window.location.hostname + (srv.port === (goSecure ? 443 : 80) ? '' : ':'+srv.port)
    const serverStatus = _.pick(status, ['http', 'https'])
    const serverErrors = objSameKeys(serverStatus, v =>
        v.busy ? [`port ${v.port} already used by ${v.busy}${SOLUTION_SEP}choose a `, cfgLink('different port'), ` or stop ${v.busy}`]
            : v.error )
    const errors = serverErrors && onlyTruthy(Object.entries(serverErrors).map(([k,v]) =>
        v && [md(`Protocol <u>${k}</u> cannot work: `), v,
            (isCertError(v) || isKeyError(v)) && [
                SOLUTION_SEP, h(LinkBtn, {
                    onClick() { suggestMakingCert().then(() => wait(999)).then(cfg.reload).then(reloadStatus) } },
                    "make one"
                ), " or ", SOLUTION_SEP, cfgLink("provide adequate files")
            ]]))
    return h(Box, { display:'flex', gap: 2, flexDirection:'column', alignItems: 'flex-start', height: '100%' },
        username && entry('', "Welcome, "+username),
<<<<<<< HEAD
=======
        dontBotherWithKeys(status.alerts?.map(x => entry('warning', md(x, { html: false })))),
>>>>>>> a1881aa7
        errors.length ? dontBotherWithKeys(errors.map(msg => entry('error', dontBotherWithKeys(msg))))
            : entry('success', "Server is working"),
        !href && entry('warning', "Frontend unreachable: ",
            _.map(serverErrors, (v,k) => k + " " + (v ? "is in error" : "is off")).join(', '),
            !errors.length && [ SOLUTION_SEP, cfgLink("switch http or https on") ]
        ),
        with_(status.acmeRenewError, x => x && entry('warning', x)),
        plugins.find(x => x.badApi) && entry('warning', "Some plugins may be incompatible"),
        !cfg.data?.split_uploads && (Date.now() - Number(status.cloudflareDetected || 0)) < DAY
            && entry('', wikiLink('Reverse-proxy#cloudflare', "Cloudflare detected, read our guide")),
        !vfs ? h(LinearProgress)
            : !vfs.root?.children?.length && !vfs.root?.source ? entry('warning', "You have no files shared", SOLUTION_SEP, fsLink("add some"))
                : entry('', md("This is the Admin-panel, where you manage your server. Access your files on "),
                    h(Link, { target:'frontend', href: '../..' }, "Front-end", h(Launch, { sx: { verticalAlign: 'sub', ml: '.2em' } }))),
        !account?.adminActualAccess && entry('', md("On <u>localhost</u> you don't need to login"),
            SOLUTION_SEP, "to access Admin-panel from another computer ", h(InLink, { to:'accounts' }, md("create an account with *admin* permission")) ),
        with_(proxyWarning(cfg, status), x => x && entry('warning', x,
                SOLUTION_SEP, cfgLink("set the number of proxies"),
                SOLUTION_SEP, "unless you are sure and you can ", h(Btn, {
                    variant: 'outlined',
                    size: 'small',
                    sx: { lineHeight: 'unset' }, // fit in the line, avoiding bad layout
                    confirm: "Go on only if you know what you are doing",
                    onClick: () => apiCall('set_config', { values: { ignore_proxies: true } }).then(cfg.reload)
                }, "ignore this warning"),
                SOLUTION_SEP, wikiLink('Proxy-warning', "Explanation")
        )),
        (cfg.data?.proxies > 0 || status?.proxyDetected) && entry('', wikiLink('Reverse-proxy', "Read our guide on proxies")),
        status.frpDetected && entry('warning', `FRP is detected. It should not be used with "type = tcp" with HFS. Possible solutions are`,
            h('ol',{},
                h('li',{}, `configure FRP with type=http (best solution)`),
                h('li',{}, md(`configure FRP to connect to HFS <u>not</u> with 127.0.0.1 (safe, but you won't see users' IPs)`)),
                h('li',{}, `disable "admin access for localhost" in HFS (safe, but you won't see users' IPs)`),
            )),
        entry('', wikiLink('', "See the documentation"), " and ", h(Link, { target: 'support', href: REPO_URL + 'discussions' }, "get support")),
        !updates && with_(status.autoCheckUpdateResult, x => x?.isNewer && h(Update, { info: x, bodyCollapsed: true, title: "An update has been found" })),
        pluginUpdates.length > 0 && entry('success', "Updates available for plugin(s): " + pluginUpdates.map(p => p.id).join(', ')),
        h(ConfigForm, {
            gridProps: { sx: { columns: '13em 3', gap: 0, display: 'block', mt: 0, '&>div.MuiGrid-item': { pt: 0 }, '.MuiCheckbox-root': { pl: '2px' } } },
            saveOnChange: true,
            form: { fields: [
                    status.updatePossible === 'local' ? h(Btn, { icon: UpdateIcon, onClick: () => update() }, "Update from local file")
                        : !updates && h(Btn, {
                            variant: 'outlined',
                            icon: UpdateIcon,
                            onClick() {
                                apiCall('wait_project_info').then(reloadStatus)
                                setCheckPlugins(true) // this only happens once, actually (until you change page)
                                return apiCall<typeof adminApis.check_update>('check_update').then(x => setUpdates(x.options), alertDialog)
                            },
                            async onContextMenu(ev) {
                                ev.preventDefault()
                                if (!status.updatePossible)
                                    return alertDialog("Automatic update is only for binary versions", 'warning')
                                const res = await promptDialog("Enter a link to the zip to install")
                                if (res)
                                    await update(res)
                            },
                            title: status.updatePossible && "Right-click if you want to install a zip",
                        }, "Check for updates"),
                    { k: 'auto_check_update', comp: CheckboxField, label: "Auto check updates daily" },
                    { k: 'update_to_beta', comp: CheckboxField, label: "Include beta versions" },
                ] }
        }),
        updates && with_(_.find(updates, 'isNewer'), newer =>
            !updates.length || !status.updatePossible && !newer ? entry('', "No update available")
                : newer && !status.updatePossible ? entry('success', `Version ${newer.name} available`)
                    : h(Flex, { vert: true },
                        updates.map((x: any) => h(Update, { info: x })) )),
        h(SwitchThemeBtn, { variant: 'outlined' }),
        Date.now() - Number(new Date(status.started)) > HOUR && h(Link, {
            title: "Donate",
            target: 'donate',
            style: { textDecoration: 'none', position: 'fixed', bottom: 0, right: 4, fontSize: 'large' },
            href: 'https://www.paypal.com/donate/?hosted_button_id=HC8MB4GRVU5T2'
        }, '❤️')
    )
}

function Update({ info, title, bodyCollapsed }: { title?: ReactNode, info: Release, bodyCollapsed?: boolean }) {
    const [collapsed, setCollapsed] = useState(bodyCollapsed)
    return h(Flex, { key: info.name, alignItems: 'flex-start', flexWrap: 'wrap' },
        h(Card, {}, h(CardContent, {},
            title && h(Box, { fontSize: 'larger', mb: 1 }, title),
            h(Btn, {
                icon: UpdateIcon,
                ...!info.isNewer && info.prerelease && { color: 'warning', variant: 'outlined' },
                onClick: () => update(info.tag_name)
            }, prefix("Install ", info.name, info.isNewer ? '' : " (older)")),
            collapsed ? h(LinkBtn, { sx: { display: 'block', mt: 1 }, onClick(){ setCollapsed(false) } }, "See details")
                : h(Box, { mt: 1 }, renderChangelog(info.body))
        )),
    )
}

function renderChangelog(s: string) {
    return md(s, {
        html: false,
        onText: s => replaceStringToReact(s, /(?<=^|\W)#(\d+)\b|(https:.*\S+)/g, m =>  // link issues and urls
            m[1] ? h(Link, { href: REPO_URL + 'issues/' + m[1], target: '_blank' }, h(OpenInNew))
                : h(Link, { href: m[2], target: '_blank' }, m[2] )
        )
    })
}

async function update(tag?: string) {
    if (!await confirmDialog("Installation may take less than a minute, depending on the speed of your server")) return
    toast('Downloading')
    const err = await apiCall('update', { tag }, { timeout: 600 /*download can be lengthy*/ })
        .then(() => 0, e => e)
    if (err)
        return alertDialog(err)
    toast("Restarting")
    const restarting = Date.now()
    let warning: undefined | ReturnType<typeof alertDialog>
    while (await apiCall('NONE').then(() => 0, e => !e.code)) { // while we get no response
        if (!warning && Date.now() - restarting > 15_000)
            warning = alertDialog("This is taking too long, please check your server", 'warning')
        await wait(500)
    }
    warning?.close()
    // the server is back on, SSE is restored and login dialog may appear, unwanted because we are just waiting to reload
    subscribeKey(state, 'loginRequired', () => state.loginRequired = false)
    await alertDialog("Procedure complete", 'success')
    window.location.reload() // show new gui
}

type Color = '' | 'success' | 'warning' | 'error'

function entry(color: Color, ...content: ReactNode[]) {
    return h(Box, {
            fontSize: 'x-large',
            color: th => color && th.palette[color]?.main,
        },
        h(({ success: CheckCircle, info: Info, '': Info, warning: Warning, error: Error })[color], {
            sx: { mr: 1, color: color ? undefined : 'primary.main' }
        }),
        h('span', { style: ['warning', 'error'].includes(color) ? { animation: '.5s blink 2' } : undefined },
            ...content)
    )
}

function fsLink(text=`File System page`) {
    return h(InLink, { to:'fs' }, text)
}

function cfgLink(text=`Options page`) {
    return h(InLink, { to: 'options' }, text)
}

export function proxyWarning(cfg: any, status: any) {
    return cfg.data && !cfg.data.proxies && status?.proxyDetected
        ? "A proxy was detected but none is configured" : ''
}<|MERGE_RESOLUTION|>--- conflicted
+++ resolved
@@ -53,10 +53,7 @@
             ]]))
     return h(Box, { display:'flex', gap: 2, flexDirection:'column', alignItems: 'flex-start', height: '100%' },
         username && entry('', "Welcome, "+username),
-<<<<<<< HEAD
-=======
         dontBotherWithKeys(status.alerts?.map(x => entry('warning', md(x, { html: false })))),
->>>>>>> a1881aa7
         errors.length ? dontBotherWithKeys(errors.map(msg => entry('error', dontBotherWithKeys(msg))))
             : entry('success', "Server is working"),
         !href && entry('warning', "Frontend unreachable: ",
