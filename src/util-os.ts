import { dirname, resolve } from 'path'
import { existsSync } from 'fs'
<<<<<<< HEAD
import { exec, execSync, spawnSync } from 'child_process'
import { onlyTruthy, splitAt, try_ } from './misc'
=======
import { exec, ExecOptions, execSync, spawnSync } from 'child_process'
import { exists, onlyTruthy, prefix, splitAt } from './misc'
>>>>>>> 96de63bb
import _ from 'lodash'
import { pid } from 'node:process'
import { promisify } from 'util'
import { IS_WINDOWS } from './const'

const DF_TIMEOUT = 2000
const LOGICALDISK_TIMEOUT = DF_TIMEOUT

// not using statfsSync because it's not available in node 18.5.0 (latest version with pkg)
export function getDiskSpaceSync(path: string) {
<<<<<<< HEAD
    if (IS_WINDOWS) {
        const drive = resolve(path).slice(0, 2).toUpperCase()
        const out = execSync('wmic logicaldisk get Size,FreeSpace,Name /format:list').toString().replace(/\r/g, '')
        const one = parseKeyValueObjects(out).find(x => x.Name === drive)
        if (!one)
            throw Error('miss')
        return { free: Number(one.FreeSpace), total: Number(one.Size) }
    }
    while (path && !existsSync(path))
        path = dirname(path)
    const out = try_(() => spawnSync('df', ['-k', path]).stdout.toString(),
        err => { throw err.status === 1 ? Error('miss') : err.status === 127 ? Error('unsupported') : err })
    if (!out?.startsWith('Filesystem'))
        throw Error('unsupported')
    const one = out.split('\n')[1] as string
    const [used, free] = one.split(/\s+/).slice(2, 4).map(x => Number(x) * 1024) as [number, number]
    return { free, total: used + free }
=======
    if (IS_WINDOWS)
        return parseLogicaldisk(execSync(makeLogicaldisk(path), { timeout: LOGICALDISK_TIMEOUT }).toString())[0]
    while (path && !existsSync(path))
        path = dirname(path)
    try { return parseDfResult(spawnSync('df', ['-k', path], { timeout: DF_TIMEOUT }).stdout.toString())[0] }
    catch(e: any) { throw parseDfResult(e) }
}

export function bashEscape(par: string) {
    return `'${par.replaceAll(/(["'$`\\])/g, "\\$1")}'`
}

export function cmdEscape(par: string) {
    return `"${par.replaceAll('"', '\\"')}"`
}

export async function getDiskSpace(path: string) {
    if (IS_WINDOWS)
        return parseLogicaldisk(await runCmd(makeLogicaldisk(path), [], { timeout: LOGICALDISK_TIMEOUT }))[0]
    while (path && !await exists(path))
        path = dirname(path)
    return parseDfResult(await promisify(exec)(`df -k`, { timeout: DF_TIMEOUT }).then(x => x.stdout, e => e))[0]
>>>>>>> 96de63bb
}

export async function getDiskSpaces(): Promise<{ name: string, free: number, total: number, description?: string }[]> {
    if (IS_WINDOWS) {
        const drives = await getDrives() // since network-drives can hang 'wmic' for many seconds checking disk space (issue#648), and a single timeout would make whole operation fail, so we fork the job on each drive
        return onlyTruthy(await Promise.all(drives.map(getDiskSpace)))
    }
    return parseDfResult(await promisify(exec)(`df -k`, { timeout: DF_TIMEOUT }).then(x => x.stdout, e => e))
}

function parseDfResult(result: string | Error) {
    if (result instanceof Error) {
        const { status } = result as any
        throw status === 1 ? Error('miss') : status === 127 ? Error('unsupported') : result
    }
    const out = result.split('\n')
    if (!out.shift()?.startsWith('Filesystem'))
        throw Error('unsupported')
    return onlyTruthy(out.map(one => {
        const bits = one.split(/\s+/)
        if (bits[0] === 'tempfs') return
        const name = bits.pop() || ''
        if (/^\/(dev|sys|run|System\/Volumes\/(VM|Preboot|Update|xarts|iSCPreboot|Hardware))\b/.test(name)) return
        const [used=0, free=0] = bits.map(x => Number(x) * 1024).slice(2)
        const total = used + free
        return total && { free, total, name }
    }))
}

export async function getDrives() {
    const stdout = await runCmd('wmic logicaldisk get name')
    return stdout.split('\n').slice(1).map(x => x.trim()).filter(Boolean)
}

// execute win32 shell commands
export async function runCmd(cmd: string, args: string[] = [], options: ExecOptions = {}) {
    const line = `@chcp 65001 >nul & cmd /c ${cmd} ${args.map(x => x.includes(' ') ? `"${x}"` : x).join(' ')}`
    const { stdout, stderr } = await promisify(exec)(line, { encoding: 'utf-8', ...options })
    return (stderr || stdout).replace(/\r/g, '')
}

async function getWindowsServicePids() {
    const res = await runCmd(`wmic service get ProcessId`)
    return _.uniq(res.split('\n').slice(1).map(x => Number(x.trim())))
}

export const RUNNING_AS_SERVICE = IS_WINDOWS && getWindowsServicePids().then(x => x.includes(pid), e => {
    console.log("couldn't determine if we are running as a service")
    console.debug(e)
})

function parseKeyValueObjects<T extends string>(all: string, keySep='=', lineSep='\n', objectSep=/\n\n+/) {
    return all.split(objectSep).map(obj =>
        Object.fromEntries(obj.split(lineSep).map(kv => splitAt(keySep, kv))) ) as { [k in T]: string }[]
}

const wmicFields = ['Size','FreeSpace','Name','Description'] as const

function makeLogicaldisk(path='') {
    const drive = resolve(path).slice(0, 2).toUpperCase()
    if (!drive.match(/^(|\w:)$/)) throw 'invalid-path'
    return `wmic logicaldisk ${prefix(`where "DeviceID = '`, drive, `'"`)} get ${wmicFields.join()} /format:list`
}

function parseLogicaldisk(out: string) {
    const objs = parseKeyValueObjects<typeof wmicFields[number]>(out.replace(/\r/g, ''))
    return onlyTruthy(objs.map(x => x.Size && {
        total: Number(x.Size),
        free: Number(x.FreeSpace),
        name: x.Name,
        description: x.Description
    }))
}<|MERGE_RESOLUTION|>--- conflicted
+++ resolved
@@ -1,12 +1,7 @@
 import { dirname, resolve } from 'path'
 import { existsSync } from 'fs'
-<<<<<<< HEAD
-import { exec, execSync, spawnSync } from 'child_process'
-import { onlyTruthy, splitAt, try_ } from './misc'
-=======
 import { exec, ExecOptions, execSync, spawnSync } from 'child_process'
 import { exists, onlyTruthy, prefix, splitAt } from './misc'
->>>>>>> 96de63bb
 import _ from 'lodash'
 import { pid } from 'node:process'
 import { promisify } from 'util'
@@ -17,25 +12,6 @@
 
 // not using statfsSync because it's not available in node 18.5.0 (latest version with pkg)
 export function getDiskSpaceSync(path: string) {
-<<<<<<< HEAD
-    if (IS_WINDOWS) {
-        const drive = resolve(path).slice(0, 2).toUpperCase()
-        const out = execSync('wmic logicaldisk get Size,FreeSpace,Name /format:list').toString().replace(/\r/g, '')
-        const one = parseKeyValueObjects(out).find(x => x.Name === drive)
-        if (!one)
-            throw Error('miss')
-        return { free: Number(one.FreeSpace), total: Number(one.Size) }
-    }
-    while (path && !existsSync(path))
-        path = dirname(path)
-    const out = try_(() => spawnSync('df', ['-k', path]).stdout.toString(),
-        err => { throw err.status === 1 ? Error('miss') : err.status === 127 ? Error('unsupported') : err })
-    if (!out?.startsWith('Filesystem'))
-        throw Error('unsupported')
-    const one = out.split('\n')[1] as string
-    const [used, free] = one.split(/\s+/).slice(2, 4).map(x => Number(x) * 1024) as [number, number]
-    return { free, total: used + free }
-=======
     if (IS_WINDOWS)
         return parseLogicaldisk(execSync(makeLogicaldisk(path), { timeout: LOGICALDISK_TIMEOUT }).toString())[0]
     while (path && !existsSync(path))
@@ -58,7 +34,6 @@
     while (path && !await exists(path))
         path = dirname(path)
     return parseDfResult(await promisify(exec)(`df -k`, { timeout: DF_TIMEOUT }).then(x => x.stdout, e => e))[0]
->>>>>>> 96de63bb
 }
 
 export async function getDiskSpaces(): Promise<{ name: string, free: number, total: number, description?: string }[]> {
